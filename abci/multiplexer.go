--- conflicted
+++ resolved
@@ -24,15 +24,9 @@
 	logger log.Logger
 	mu     sync.Mutex
 
-<<<<<<< HEAD
-	lastHeight         int64
-	applicationVersion uint64
-	started            bool
-=======
 	lastHeight     int64
 	lastAppVersion uint64
 	started        bool
->>>>>>> f3a4e47e
 
 	latestApp     servertypes.ABCI
 	activeVersion Version
@@ -59,11 +53,10 @@
 	}
 
 	wrapper := &Multiplexer{
-		logger:             logger,
-		latestApp:          latestApp,
-		versions:           versions.Sorted(),
-		lastHeight:         currentHeight,
-		applicationVersion: applicationVersion,
+		logger:     logger,
+		latestApp:  latestApp,
+		versions:   versions.Sorted(),
+		lastHeight: currentHeight,
 	}
 
 	var (
@@ -129,7 +122,7 @@
 func (m *Multiplexer) getAppForHeight(height int64) (servertypes.ABCI, error) {
 	m.mu.Lock()
 	defer m.mu.Unlock()
-
+	
 	// use the latest app if the height is beyond all defined versions
 	if m.versions.ShouldLatestApp(height) {
 		// TODO: start the latest app here if not already started
@@ -139,12 +132,7 @@
 	// get the appropriate version for this height
 	currentVersion, err := m.versions.GetForHeight(height)
 	if err != nil {
-		// there is no height specified with this version, use the application version set
-		// when constructing the multi plexer.
-		currentVersion, err = m.versions.GetForNumber(m.applicationVersion)
-		if err != nil {
-			return nil, fmt.Errorf("failed to get app for height %d: %w", height, err)
-		}
+		return nil, fmt.Errorf("failed to get app for height %d: %w", height, err)
 	}
 
 	// check if we need to start the app or if we have a different app running
@@ -194,7 +182,7 @@
 
 	switch currentVersion.ABCIVersion {
 	case ABCIClientVersion1:
-		return NewRemoteABCIClientV1(m.conn, currentVersion.Number), nil
+		return NewRemoteABCIClientV1(m.conn), nil
 	case ABCIClientVersion2:
 		return NewRemoteABCIClientV2(m.conn), nil
 	}
