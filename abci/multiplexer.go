--- conflicted
+++ resolved
@@ -431,33 +431,10 @@
 	// get the appropriate version for the latest app version.
 	currentVersion, err := m.versions.GetForAppVersion(m.appVersion)
 	if err != nil {
-<<<<<<< HEAD
-		m.logger.Info("No app found in multiplexer for app version; using latest app", "app_version", m.lastAppVersion, "err", err)
-		panic("TOOD: start latest app here")
-		// return m.latestApp, nil
-	}
-
-	// check if we need to start the app or if we have a different app running
-	if !m.started || currentVersion.AppVersion != m.activeVersion.AppVersion {
-		if currentVersion.Appd == nil {
-			return nil, fmt.Errorf("appd is nil for version %d", m.activeVersion.AppVersion)
-		}
-
-		// check if an app is already started
-		// stop the app if it's running
-		if m.activeVersion.Appd != nil && m.activeVersion.Appd.Pid() != appd.AppdStopped {
-			m.logger.Info("Stopping app for version", "maximum_app_version", m.activeVersion.AppVersion)
-			if err := m.activeVersion.Appd.Stop(); err != nil {
-				return nil, fmt.Errorf("failed to stop app for version %d: %w", m.activeVersion.AppVersion, err)
-			}
-			m.started = false
-			m.activeVersion = Version{}
-=======
 		// if we are switching from an embedded binary to a native one, we need to ensure that we stop it
 		// before we start the native app.
 		if err := m.stopEmbeddedApp(); err != nil {
 			return nil, fmt.Errorf("failed to stop embedded app: %w", err)
->>>>>>> 46ef7ddc
 		}
 
 		if m.nativeApp == nil {
