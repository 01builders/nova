--- conflicted
+++ resolved
@@ -164,11 +164,7 @@
 	github.com/spf13/afero v1.12.0 // indirect
 	github.com/spf13/cast v1.7.1 // indirect
 	github.com/spf13/pflag v1.0.6 // indirect
-<<<<<<< HEAD
-	github.com/spf13/viper v1.20.0 // indirect
-=======
 	github.com/spf13/viper v1.20.1 // indirect
->>>>>>> e97173d1
 	github.com/subosito/gotenv v1.6.0 // indirect
 	github.com/syndtr/goleveldb v1.0.1-0.20220721030215-126854af5e6d // indirect
 	github.com/tendermint/go-amino v0.16.0 // indirect
